/*********************                                                        */
/*! \file bv_subtheory_bitblast.h
 ** \verbatim
 ** Original author: dejan
 ** Major contributors: mdeters
 ** Minor contributors (to current version): lianah
 ** This file is part of the CVC4 prototype.
 ** Copyright (c) 2009-2012  New York University and The University of Iowa
 ** See the file COPYING in the top-level source directory for licensing
 ** information.\endverbatim
 **
 ** \brief Algebraic solver.
 **
 ** Algebraic solver.
 **/

#include "cvc4_private.h"

#pragma once

#include "theory/bv/bv_subtheory.h"

namespace CVC4 {
namespace theory {
namespace bv {

class Bitblaster;

/**
 * BitblastSolver
 */
class BitblastSolver : public SubtheorySolver {
  struct Statistics {
    IntStat d_numCallstoCheck;
    Statistics();
    ~Statistics(); 
  }; 
  /** Bitblaster */
  Bitblaster* d_bitblaster;

  /** Nodes that still need to be bit-blasted */
  context::CDQueue<TNode> d_bitblastQueue;
  Statistics d_statistics; 
public:
  BitblastSolver(context::Context* c, TheoryBV* bv);
  ~BitblastSolver();

  void  preRegister(TNode node);
  bool  check(Theory::Effort e);
  void  explain(TNode literal, std::vector<TNode>& assumptions);
  EqualityStatus getEqualityStatus(TNode a, TNode b);
<<<<<<< HEAD
  void collectModelInfo(TheoryModel* m); 
  bool isComplete() { return true; }
=======
  void collectModelInfo(TheoryModel* m);
  Node getModelValue(TNode node);
>>>>>>> 70d1a017
};

}
}
}<|MERGE_RESOLUTION|>--- conflicted
+++ resolved
@@ -49,13 +49,9 @@
   bool  check(Theory::Effort e);
   void  explain(TNode literal, std::vector<TNode>& assumptions);
   EqualityStatus getEqualityStatus(TNode a, TNode b);
-<<<<<<< HEAD
   void collectModelInfo(TheoryModel* m); 
+  Node getModelValue(TNode node);
   bool isComplete() { return true; }
-=======
-  void collectModelInfo(TheoryModel* m);
-  Node getModelValue(TNode node);
->>>>>>> 70d1a017
 };
 
 }
